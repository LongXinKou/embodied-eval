--- conflicted
+++ resolved
@@ -12,11 +12,8 @@
 AVAILABLE_MODELS = {
     "llava_onevision": "Llava_OneVision",
     "robobrain": "RoboBrain",
-<<<<<<< HEAD
     "cosmos_reason1": "CosmosReason1",
-=======
     "openai_compatible": "OpenAICompatible",
->>>>>>> 1f82db70
 }
 
 class BaseAPIModel(abc.ABC):
